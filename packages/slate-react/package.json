--- conflicted
+++ resolved
@@ -23,14 +23,9 @@
     "scroll-into-view-if-needed": "^2.2.20"
   },
   "devDependencies": {
-<<<<<<< HEAD
     "slate": "^0.60.0",
+    "slate-history": "^0.60.0",
     "slate-hyperscript": "^0.60.0"
-=======
-    "slate": "^0.59.0",
-    "slate-history": "^0.59.0",
-    "slate-hyperscript": "^0.59.0"
->>>>>>> 08275f68
   },
   "peerDependencies": {
     "react": ">=16.8.0",
