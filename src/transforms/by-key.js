import Normalize from '../utils/normalize'

/**
 * Add mark to text at `offset` and `length` in node by `key`.
 *
 * @param {Transform} transform
 * @param {String} key
 * @param {Number} offset
 * @param {Number} length
 * @param {Mixed} mark
 * @param {Object} options
 *   @param {Boolean} normalize
 * @return {Transform}
 */

export function addMarkByKey(transform, key, offset, length, mark, options = {}) {
  const { normalize = true } = options
  mark = Normalize.mark(mark)
  const { state } = transform
  const { document } = state
  const path = document.getPath(key)

  transform = transform.addMarkOperation(path, offset, length, mark)
  if (normalize) {
    const parent = document.getParent(key)
    transform = transform.normalizeNodeByKey(parent.key)
  }

  return transform
}

/**
 * Insert a `node` at `index` in a node by `key`.
 *
 * @param {Transform} transform
 * @param {String} key
 * @param {Number} index
 * @param {Node} node
 * @param {Object} options
 *   @param {Boolean} normalize
 * @return {Transform}
 */

export function insertNodeByKey(transform, key, index, node, options = {}) {
  const { normalize = true } = options
  const { state } = transform
  const { document } = state
  const path = document.getPath(key)

  transform = transform.insertNodeOperation(path, index, node)
  if (normalize) {
    transform = transform.normalizeNodeByKey(key)
  }

  return transform
}

/**
 * Insert `text` at `offset` in node by `key`.
 *
 * @param {Transform} transform
 * @param {String} key
 * @param {Number} offset
 * @param {String} text
 * @param {Set} marks (optional)
 * @param {Object} options
 *   @param {Boolean} normalize
 * @return {Transform}
 */

export function insertTextByKey(transform, key, offset, text, marks, options = {}) {
  const { normalize = true } = options
  const { state } = transform
  const { document } = state
  const path = document.getPath(key)

  transform = transform.insertTextOperation(path, offset, text, marks)
  if (normalize) {
    const parent = document.getParent(key)
    transform = transform.normalizeNodeByKey(parent.key)
  }

  return transform
}

/**
 * Join a node by `key` with a node `withKey`.
 *
 * @param {Transform} transform
 * @param {String} key
 * @param {String} withKey
 * @param {Object} options
 *   @param {Boolean} normalize
 * @return {Transform}
 */

export function joinNodeByKey(transform, key, withKey, options = {}) {
  const { normalize = true } = options
  const { state } = transform
  const { document } = state
  const path = document.getPath(key)
  const withPath = document.getPath(withKey)

  transform = transform.joinNodeOperation(path, withPath)

  if (normalize) {
    const parent = document.getCommonAncestor(key, withKey)
    if (parent) {
      transform = transform.normalizeNodeByKey(parent.key)
    } else {
      transform = transform.normalizeDocument()
    }
  }

  return transform
}

/**
 * Move a node by `key` to a new parent by `newKey` and `index`.
 * `newKey` is the key of the container (it can be the document itself)
 *
 * @param {Transform} transform
 * @param {String} key
 * @param {String} newKey
 * @param {Number} index
 * @param {Object} options
 *   @param {Boolean} normalize
 * @return {Transform}
 */

export function moveNodeByKey(transform, key, newKey, newIndex, options = {}) {
  const { normalize = true } = options
  const { state } = transform
  const { document } = state
  const path = document.getPath(key)
  const newPath = document.getPath(newKey)

  transform = transform.moveNodeOperation(path, newPath, newIndex)

  if (normalize) {
    const parent = document.key == newKey ? document : document.getCommonAncestor(key, newKey)
    transform = transform.normalizeNodeByKey(parent.key)
  }

  return transform
}

/**
 * Remove mark from text at `offset` and `length` in node by `key`.
 *
 * @param {Transform} transform
 * @param {String} key
 * @param {Number} offset
 * @param {Number} length
 * @param {Mark} mark
 * @param {Object} options
 *   @param {Boolean} normalize
 * @return {Transform}
 */

export function removeMarkByKey(transform, key, offset, length, mark, options = {}) {
  const { normalize = true } = options
  mark = Normalize.mark(mark)
  const { state } = transform
  const { document } = state
  const path = document.getPath(key)

  transform = transform.removeMarkOperation(path, offset, length, mark)
  if (normalize) {
    const parent = document.getParent(key)
    transform = transform.normalizeNodeByKey(parent.key)
  }

  return transform
}

/**
 * Remove a node by `key`.
 *
 * @param {Transform} transform
 * @param {String} key
 * @param {Object} options
 *   @param {Boolean} normalize
 * @return {Transform}
 */

export function removeNodeByKey(transform, key, options = {}) {
  const { normalize = true } = options
  const { state } = transform
  let { document } = state
  const path = document.getPath(key)

  transform = transform.removeNodeOperation(path)

  if (normalize) {
    const parent = document.getParent(key)
    if (parent) {
      transform = transform.normalizeNodeByKey(parent.key)
    } else {
      transform = transform.normalizeDocument()
    }
  }

  return transform
}

/**
 * Remove text at `offset` and `length` in node by `key`.
 *
 * @param {Transform} transform
 * @param {String} key
 * @param {Number} offset
 * @param {Number} length
 * @param {Object} options
 *   @param {Boolean} normalize
 * @return {Transform}
 */

export function removeTextByKey(transform, key, offset, length, options = {}) {
  const { normalize = true } = options
  const { state } = transform
  let { document } = state
  const path = document.getPath(key)

  transform = transform.removeTextOperation(path, offset, length)
  if (normalize) {
    const parent = document.getParent(key)
    transform = transform.normalizeParentsByKey(parent.key)
  }

  return transform
}

/**
 * Set `properties` on mark on text at `offset` and `length` in node by `key`.
 *
 * @param {Transform} transform
 * @param {String} key
 * @param {Number} offset
 * @param {Number} length
 * @param {Mark} mark
 * @param {Object} options
 *   @param {Boolean} normalize
 * @return {Transform}
 */

export function setMarkByKey(transform, key, offset, length, mark, properties, options = {}) {
  const { normalize = true } = options
  mark = Normalize.mark(mark)
  properties = Normalize.markProperties(properties)
  const { state } = transform
  const { document } = state
  const path = document.getPath(key)

  transform = transform.setMarkOperation(path, offset, length, mark, properties)
  if (normalize) {
    const parent = document.getParent(key)
    transform = transform.normalizeNodeByKey(parent.key)
  }

  return transform
}

/**
 * Set `properties` on a node by `key`.
 *
 * @param {Transform} transform
 * @param {String} key
 * @param {Object || String} properties
 * @param {Object} options
 *   @param {Boolean} normalize
 * @return {Transform}
 */

export function setNodeByKey(transform, key, properties, options = {}) {
  const { normalize = true } = options
  properties = Normalize.nodeProperties(properties)
  const { state } = transform
  const { document } = state
  const path = document.getPath(key)

  transform = transform.setNodeOperation(path, properties)

  if (normalize) {
    const parent = document.getParent(key)
    if (parent) {
      transform = transform.normalizeNodeByKey(parent.key)
    } else {
      transform = transform.normalizeDocument()
    }
  }

  return transform
}

/**
 * Split a node by `key` at `offset`.
 *
 * @param {Transform} transform
 * @param {String} key
 * @param {Number} offset
 * @param {Object} options
 *   @param {Boolean} normalize
 * @return {Transform}
 */

export function splitNodeByKey(transform, key, offset, options = {}) {
  const { normalize = true } = options
  let { state } = transform
  let { document } = state
  const path = document.getPath(key)
<<<<<<< HEAD

  transform = transform.splitNodeOperation(path, offset)

  if (normalize) {
    const parent = document.getParent(key)
    if (parent) {
      transform = transform.normalizeNodeByKey(parent.key)
    } else {
      transform = transform.normalizeDocument()
    }
  }

  return transform
=======
  return transform.splitNodeOperation(path, offset)
}

/**
 * Unwrap content from an inline parent with `properties`.
 *
 * @param {Transform} transform
 * @param {String} key
 * @param {Object or String} properties
 * @return {Transform}
 */

export function unwrapInlineByKey(transform, key, properties) {
  const { state } = transform
  const { document, selection } = state
  const node = document.assertDescendant(key)
  const texts = node.getTexts()
  const range = selection.moveToRangeOf(texts.first(), texts.last())
  return transform.unwrapInlineAtRange(range, properties)
}

/**
 * Unwrap content from a block parent with `properties`.
 *
 * @param {Transform} transform
 * @param {String} key
 * @param {Object or String} properties
 * @return {Transform}
 */

export function unwrapBlockByKey(transform, key, properties) {
  const { state } = transform
  const { document, selection } = state
  const node = document.assertDescendant(key)
  const texts = node.getTexts()
  const range = selection.moveToRangeOf(texts.first(), texts.last())
  return transform.unwrapBlockAtRange(range, properties)
>>>>>>> f3809439
}<|MERGE_RESOLUTION|>--- conflicted
+++ resolved
@@ -309,7 +309,6 @@
   let { state } = transform
   let { document } = state
   const path = document.getPath(key)
-<<<<<<< HEAD
 
   transform = transform.splitNodeOperation(path, offset)
 
@@ -323,8 +322,6 @@
   }
 
   return transform
-=======
-  return transform.splitNodeOperation(path, offset)
 }
 
 /**
@@ -361,5 +358,4 @@
   const texts = node.getTexts()
   const range = selection.moveToRangeOf(texts.first(), texts.last())
   return transform.unwrapBlockAtRange(range, properties)
->>>>>>> f3809439
 }