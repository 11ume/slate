--- conflicted
+++ resolved
@@ -70,13 +70,8 @@
   let ancestor = document.getCommonAncestor(startKey, endKey)
   let startChild = ancestor.getHighestChild(startKey)
   let endChild = ancestor.getHighestChild(endKey)
-<<<<<<< HEAD
   const startOff = (startChild.kind == 'text' ? 0 : startChild.getOffset(startKey)) + startOffset
   const endOff = (endChild.kind == 'text' ? 0 : endChild.getOffset(endKey)) + endOffset
-=======
-  const startOff = (startChild.key === startKey ? 0 : startChild.getOffset(startKey)) + startOffset
-  const endOff = (endChild.key === endKey ? 0 : endChild.getOffset(endKey)) + endOffset
->>>>>>> d4eb53fd
 
   transform = transform.splitNodeByKey(startChild.key, startOff, { normalize: false })
   transform = transform.splitNodeByKey(endChild.key, endOff, { normalize: false })
@@ -85,11 +80,6 @@
   document = state.document
   const startBlock = document.getClosestBlock(startKey)
   const endBlock = document.getClosestBlock(document.getNextText(endKey))
-<<<<<<< HEAD
-  startChild = ancestor.getHighestChild(startKey)
-  endChild = ancestor.getHighestChild(endKey)
-=======
->>>>>>> d4eb53fd
 
   // remove all of the nodes between range
   ancestor = document.getCommonAncestor(startKey, endKey)
@@ -97,11 +87,7 @@
   endChild = ancestor.getHighestChild(endKey)
   const startIndex = ancestor.nodes.indexOf(startChild)
   const endIndex = ancestor.nodes.indexOf(endChild)
-<<<<<<< HEAD
-  const middles = ancestor.nodes.slice(
-      startIndex + 1,
-      endIndex + 1
-  )
+  const middles = ancestor.nodes.slice(startIndex + 1, endIndex + 1)
 
   if (middles.size) {
     // remove first nodes directly so the document is not normalized
@@ -109,9 +95,6 @@
       transform.removeNodeByKey(child.key, { normalize: false })
     })
   }
-=======
-  const middles = ancestor.nodes.slice(startIndex + 1, endIndex + 1)
->>>>>>> d4eb53fd
 
   if (startBlock.key !== endBlock.key) {
     endBlock.nodes.forEach((child, i) => {
@@ -120,7 +103,6 @@
       transform.moveNodeByKey(child.key, newKey, newIndex, { normalize: false })
     })
 
-<<<<<<< HEAD
     const lonely = document.getFurthest(endBlock, p => p.nodes.size == 1) || endBlock
     transform.removeNodeByKey(lonely.key, { normalize: false })
   }
@@ -128,21 +110,9 @@
   if (normalize) {
     transform.normalizeNodeByKey(ancestor.key)
   }
-=======
-  // "normalize" the document so blocks in the range are also removed
-  if (startBlock.key !== endBlock.key) {
-    endBlock.nodes.forEach((child, i) => {
-      const newKey = startBlock.key
-      const newIndex = startBlock.nodes.size + i
-      transform.moveNodeByKey(child.key, newKey, newIndex)
-    })
-
-    const lonely = document.getFurthest(endBlock, p => p.nodes.size == 1) || endBlock
-    transform.removeNodeByKey(lonely.key)
-  }
 
   transform.normalizeDocument()
->>>>>>> d4eb53fd
+
   return transform
 }
 
